--- conflicted
+++ resolved
@@ -9,7 +9,6 @@
 """
 
 [dependencies]
-fnv = "1.0"
 futures = "0.1"
 linkerd2-error = { path = "../error" }
 tokio = "0.1"
@@ -20,8 +19,4 @@
 rand = "0.7"
 tracing-futures = "0.1"
 tracing-log = "0.1"
-<<<<<<< HEAD
-tracing-subscriber = "0.1"
-=======
-tracing-subscriber = "0.2"
->>>>>>> b2d3ed8f
+tracing-subscriber = "0.2"