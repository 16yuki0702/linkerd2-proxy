--- conflicted
+++ resolved
@@ -10,12 +10,8 @@
 linkerd2-error = { path = "../error" }
 linkerd2-stack = { path = "../stack" }
 tower = "0.1"
-<<<<<<< HEAD
 tracing = "0.1.2"
 tracing-futures = "0.1"
 
 [dev-dependencies]
-tokio-compat = "0.1"
-=======
-tracing = "0.1.2"
->>>>>>> adf8e646
+tokio-compat = "0.1"