--- conflicted
+++ resolved
@@ -4,25 +4,6 @@
 use std::time::SystemTime;
 use tracing::{trace, warn};
 
-<<<<<<< HEAD
-pub struct ResponseFuture<F, S> {
-    trace: Option<(Span, S)>,
-    inner: F,
-}
-
-#[derive(Clone, Debug)]
-pub struct Layer<S> {
-    sink: Option<S>,
-}
-
-#[derive(Clone, Debug)]
-pub struct Service<Svc, S> {
-    inner: Svc,
-    sink: Option<S>,
-}
-
-=======
->>>>>>> 3b9bca9c
 /// A layer that adds distributed tracing instrumentation.
 ///
 /// This layer reads the `traceparent` HTTP header from the request.  If this
@@ -48,23 +29,6 @@
     inner: F,
 }
 
-<<<<<<< HEAD
-impl<Svc, S> tower::layer::Layer<Svc> for Layer<S>
-where
-    S: Clone,
-{
-    type Service = Service<Svc, S>;
-
-    fn layer(&self, inner: Svc) -> Self::Service {
-        Self::Service {
-            inner,
-            sink: self.sink.clone(),
-        }
-    }
-}
-
-// === impl Service ===
-=======
 // === impl TraceContextLayer ===
 
 impl<S> TraceContextLayer<S> {
@@ -88,7 +52,6 @@
 }
 
 // === impl TraceContext ===
->>>>>>> 3b9bca9c
 
 impl<Svc, B1, B2, S> tower::Service<http::Request<B1>> for TraceContext<Svc, S>
 where
