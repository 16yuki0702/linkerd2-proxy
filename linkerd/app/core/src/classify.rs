--- conflicted
+++ resolved
@@ -3,10 +3,6 @@
 use linkerd2_error::Error;
 use linkerd2_http_classify as classify;
 pub use linkerd2_http_classify::{CanClassify, Layer};
-<<<<<<< HEAD
-=======
-use linkerd2_proxy_http::profiles;
->>>>>>> 52645734
 use linkerd2_proxy_http::{timeout, HasH2Reason};
 use std::borrow::Cow;
 use tower_grpc::{self as grpc};
@@ -230,11 +226,7 @@
 mod tests {
     use super::{Class, SuccessOrFailure};
     use http::{HeaderMap, Response, StatusCode};
-<<<<<<< HEAD
-    use linkerd2_http_classify::{ClassifyEos as _CE, ClassifyResponse as _CR};
-=======
     use linkerd2_http_classify::{ClassifyEos, ClassifyResponse};
->>>>>>> 52645734
 
     #[test]
     fn http_response_status_ok() {
